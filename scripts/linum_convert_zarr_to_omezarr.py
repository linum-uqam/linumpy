#!/usr/bin/env python3
# -*- coding: utf-8 -*-

"""Convert a zarr file to an ome-zarr file"""

import argparse

import zarr

from linumpy.io.zarr import save_zarr
from pathlib import Path

import dask.array as da


def _build_arg_parser():
    p = argparse.ArgumentParser(
        description=__doc__, formatter_class=argparse.RawTextHelpFormatter)
    p.add_argument("input",
                   help="Full path to a zarr file (.zarr)")
    p.add_argument("output",
                   help="Full path to the output ome-zarr file (.ome-zarr)")
    p.add_argument("-r", "--resolution", nargs="+", type=float, default=[1.0],
<<<<<<< HEAD
                   help="Resolution of the image in microns. (default=%(default)s)")
    p.add_argument('--n_levels', type=int, default=5,
                   help='Number of levels in pyramidal decomposition. [%(default)s]')
=======
                   help="Resolution of the image in microns."
                        " (default=%(default)s)")
>>>>>>> b8ad2099

    return p


def main():
    # Parse arguments
    p = _build_arg_parser()
    args = p.parse_args()

    # Parameters
    input_file = Path(args.input)
    output_file = Path(args.output)
    resolution = args.resolution  # in microns

    assert len(resolution) in [1, 3], "Resolution must be a single value or a tuple of 3 values"

    # Convert the resolution to mm
    scales = []
    if len(resolution) == 1:
        scales = [resolution[0] * 1e-3] * 3
    else:
        scales = [r * 1e-3 for r in resolution]

    foo = zarr.open(input_file, mode="r")
<<<<<<< HEAD
    out_dask = da.from_zarr(foo)
    save_zarr(out_dask, output_file, scales=scales,
              overwrite=True, n_levels=args.n_levels)
=======
    save_zarr(foo, output_file, voxel_size=scales, overwrite=True)
>>>>>>> b8ad2099


if __name__ == "__main__":
    main()<|MERGE_RESOLUTION|>--- conflicted
+++ resolved
@@ -21,14 +21,10 @@
     p.add_argument("output",
                    help="Full path to the output ome-zarr file (.ome-zarr)")
     p.add_argument("-r", "--resolution", nargs="+", type=float, default=[1.0],
-<<<<<<< HEAD
-                   help="Resolution of the image in microns. (default=%(default)s)")
+                   help="Resolution of the image in microns."
+                        " (default=%(default)s)")
     p.add_argument('--n_levels', type=int, default=5,
                    help='Number of levels in pyramidal decomposition. [%(default)s]')
-=======
-                   help="Resolution of the image in microns."
-                        " (default=%(default)s)")
->>>>>>> b8ad2099
 
     return p
 
@@ -53,13 +49,9 @@
         scales = [r * 1e-3 for r in resolution]
 
     foo = zarr.open(input_file, mode="r")
-<<<<<<< HEAD
     out_dask = da.from_zarr(foo)
-    save_zarr(out_dask, output_file, scales=scales,
+    save_zarr(out_dask, output_file, voxel_size=scales,
               overwrite=True, n_levels=args.n_levels)
-=======
-    save_zarr(foo, output_file, voxel_size=scales, overwrite=True)
->>>>>>> b8ad2099
 
 
 if __name__ == "__main__":
