--- conflicted
+++ resolved
@@ -23,7 +23,6 @@
 def _build_arg_parser():
     p = argparse.ArgumentParser(
         description=__doc__, formatter_class=argparse.RawTextHelpFormatter)
-<<<<<<< HEAD
     p.add_argument("output_zarr",
                    help="Full path to the output zarr file")
 
@@ -46,26 +45,6 @@
                            help='Path to parent directory under which the zarr'
                                 ' temporary directory will be created [/tmp/].')
     add_processes_arg(options_g)
-=======
-    p.add_argument("tiles_directory",
-                   help="Full path to a directory "
-                        "containing the tiles to process")
-    p.add_argument("output_zarr",
-                   help="Full path to the output zarr file")
-    p.add_argument("-r", "--resolution", type=float, default=10.0,
-                   help="Output isotropic resolution "
-                        "in micron per pixel. (default=%(default)s)")
-    p.add_argument("-z", "--slice", type=int, default=0,
-                   help="Slice to process (default=%(default)s)")
-    p.add_argument("--keep_galvo_return", action="store_true",
-                   help="Keep the galvo return signal (default=%(default)s)")
-    p.add_argument('--n_levels', type=int, default=5,
-                   help='Number of levels in pyramid representation.')
-    p.add_argument('--zarr_root',
-                   help='Path to parent directory under which the zarr'
-                        ' temporary directory will be created [/tmp/].')
-    add_processes_arg(p)
->>>>>>> b8ad2099
     return p
 
 
